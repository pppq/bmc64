# BMC64

BMC64 is a bare metal C64 emulator for the Raspberry Pi with true 50hz/60hz smooth scrolling and low latency between input & video/audio. Four other Commodore machines are available as well; C128, Vic20, Plus/4 and PET.

# BMC64 Features
  * Quick boot time (C64 in 4.1 seconds over composite!)
  * Frames are timed to vsync for true 50/60 hz smooth scrolling (no horizontal tearing!)
  * Low latency between input & audio/video
  * No shutdown sequence required, just power off
  * High C64 compatibility thanks to VICE
  * High Plus/4 compatibility thanks to Plus4Emu (Rpi3 Only)
  * Easily wire real Commodore/Atari Joysticks and nav buttons via GPIO using jumpers (GPIO Config 1)
  * Can use a real Commodore Keyboard and Joysticks via PCB (GPIO Config 2)
  * Can use a Waveshare Game HAT (Pi2 or 3 Only) (GPIO Config 3)
  * Also works with the Keyrah and TheC64 'Maxi' case

# Limitations
  * USB gamepad support is limited. Not all gamepads will work (especially wireless).
  * There is no network support.

This project uses VICE for emulation without any O/S (Linux) distribution installed on the Pi.  VICE (Versatile Commodore Emulator) platform dependencies are satisfied using circle-stdlib.

For Plus/4 emulation on the Rasbperry Pi 3, a more accurate emulator using Plus4Emu is also available.

# Known Issues

  * There is no hot plug in/out support for USB devices.  All devices must be plugged in before the device is booted and never removed.  Attempting to remove them will halt the emulator or make it slow down considerably.

  * Some USB gamepads will require manual tweaking of settings from the defaults.

# Precompiled Images

  NOTE: Since V3.0, all machines are now bundled into one release for all Pi models. You can switch from the 'Machine' menu.

  * https://accentual.com/bmc64

# Github Link

  * https://github.com/randyrossi/bmc64

# Machine Selection

The default machine is a C64.  You can switch to VIC20, C128, Plus/4 or PET from the 'Machines->Switch' menu option.  These configurations are defined in machines.txt. There you will find configurations for each machine type for NTSC/PAL over HDMI/Composite combinations.  Most video modes are 720p but you can change this (see below).

# machines.txt (Video & Timing)

The emulated machine is timed by the video mode you select. The default config provided uses 720p PAL 50hz on HDMI.  This is a 'safe' mode that should work on all monitors.  A 50.125hz custom mode is provided for the C64/Vic20/C128 machines that will match the timing of the real machine.  However, this mode may not work on all monitors.

Inside machines.txt, you can change or add new machine configurations. These will show up in the Machines->Switch menu.

Here is an example of a machine entry:

    [C64/PAL/HDMI/VICE 720p@50Hz]
    disable_overscan=1
    sdtv_mode=18
    hdmi_group=1
    hdmi_mode=19
    machine_timing=pal-hdmi
    scaling_params=384,240,1152,720

NOTE: Even though a config is intended to be used for HDMI or Composite (never both), you should always define both composite and hdmi parameters.

Valid machine names are C64, C128, VIC20, PET, PLUS4 and PLUS4EMU (Rpi3 only)
Valid video standards are NTSC, PAL
Valid video output types are HDMI, Composite, DPI

For HDMI, you should choose either a 50hz or 60hz mode.
See below for notes on using DPI.

If you want to use composite out, you MUST set machine_timing parameter to ntsc-composite or pal-composite and set the corresponding sdtv_mode. Otherwise, you will have audio synchronization issues.

Raspberry Pi Video Mode     | machine_timing | cycles_per_second
----------------------------|----------------|-------------------
hdmi_group=1,hdmi_mode=19   | pal-hdmi       | not required
hdmi_group=1,hdmi_mode=4    | ntsc-hdmi      | not required
sdtv_mode=18                | pal-composite  | not required
sdtv_mode=16                | ntsc-composite | not required
hdmi_group=2,hdmi_mode=87   | pal-custom or ntsc-custom | see below

## How to add your own custom HDMI mode (VICE emulators only)

You are free to experiment with different modes. It may be advantageous to set the video mode to match the native resolution of your monitor.  That way, it may have less processing to do and _may_ save on latency (not confirmed).  That can be accomplished with either a different hdmi_mode or a custom mode.

If you plan to use a custom HDMI mode, you will have to alter the machine's 'cycles_per_second' value to match the actual fps that mode outputs.  Custom HDMI modes may not be exactly 50 hz or 60 hz and that can cause audio sync issues if you use the default value.  A tool to calculate this number is provided under the 'Video' menu.  The test will take 10 minutes and will let you know what values you should add to cmdline.txt for machine_timing and cycles_per_second.  You only need to run the test once for that mode.

Example: Making a custom 1360x768 50Hz HDMI Mode

First change config.txt to the custom mode you want

    disable_overscan=1
    sdtv_mode=18
    hdmi_group=2
    hdmi_mode=87
    hdmi_cvt=1360 768 50 3 0 0 0

In config.txt you would temporarily have:

    fast=true machine_timing=pal-hdmi (remove any cycles_per_second settings)

Boot, then run the test tool. The tool will tell you the actual frame rate for this mode is 49.89 and show you the machine_timing and cycles_per_second parameters to use:

    machine_timing=pal-custom cycles_per_second=980670

You would then define your machines.txt entry like this:

    [C64/PAL/HDMI/1360x768@49.89Hz]
    disable_overscan=1
    hdmi_cvt=1360 768 50 3 0 0 0
    sdtv_mode=18
    hdmi_group=2
    hdmi_mode=87
    machine_timing=pal-custom
    cycles_per_second=980670

    (see below for chosing scaling_params)

And this option will show up in the Machine->Switch menu.

Custom HDMI modes are not supported for plus4emu yet.

## DPI (Parallel Display Interface)

BMC64 v3.3 and higher supports video output via DPI. DPI is a (up to) 24-bit parallel RGB interface.  A DPI capable display device or RGB adapter board is required. You will have to match the output format to your device.  See https://www.raspberrypi.org/documentation/hardware/raspberrypi/dpi/README.md for more details.

DPI disables HDMI and Composite video and is different for every device. For this reason, these configurations are not provided by default and must be added manually to machines.txt. I suggest once you have a working configuration, you add the machines.txt entries for all the machines you want to use DPI with.

Here are a couple examples you can add to machines.txt that will work with the VGA666 adapter board:

    [C64/NTSC/DPI/VGA666:720p@60hz]
    enable_dpi=true
    machine_timing=ntsc-custom
    cycles_per_second=1025643
    enable_dpi_lcd=1
    display_default_lcd=1
    dpi_group=1
    dpi_mode=4
    scaling_params=384,240,1152,720

    [C64/PAL/DPI/VGA666:720p@50hz]
    enable_dpi=true
    machine_timing=pal-custom
    cycles_per_second=982734
    enable_dpi_lcd=1
    display_default_lcd=1
    dpi_group=1
    dpi_mode=19
    scaling_params=384,240,1152,720

* It appears these modes are not exactly 50hz/60hz like HDMI. It's likely the case that all DPI modes will require custom timing.  See steps mentioned above for how to find the correct cycles_per_second value for your DPI mode.

** DPI uses almost all the GPIO pins. GPIO configs for things like joysticks/keyboards/buttons are disabled when enable_dpi is present in cmdline.txt

*** Special thanks goes out to github user K-rnivoro (https://github.com/K-rnivoro) for suggesting this feature.

# Recovering from a Blank Screen

If you are experimenting with a video mode and are not getting a picture, you can press Cntrl followed by F7 and hold both for 5 seconds after a boot, then release the F7 key.  This will reset the emulator and switch back to C64 with a 'safe' HDMI 720p video mode. (This will also work over composite but you should follow up with a switch to one of the composite modes for correct audio sync.)

# Video + Timing (VIC20, C128, Plus/4, PET)

All of the above re: timing applies to the other machines as well.  However, in my opinion, the VIC20 machine is better configured to be an NTSC machine.  Most cartridges were made for NTSC and you will notice they position their screens poorly when inserted into a PAL machine.  Most games gave the option of moving it using cursor keys or joystick but this is annoying.

# Dimensions and Scaling

The virtual display dimensions can be adjusted dynamically from the menu. Under 'Video', you will find Horizontal Border (px), Vertical Border (px), and H/V Stretch controls for each virtual display available. Displays are scaled as follows:

      1. The main graphics area is trimmed or padded by border level adjustments.
      2. The resulting image is scaled according to stretch factors (1.0 is full vertical height, horizontal is a scalar of the display height)
      3. The scaled image is then centered within the display resolution.

Using the settings, you should be able to customize the display to your liking. However, if you plan on using scaling_kernel=8 (nearest neighbor) there are benefits to chosing dimensions that result in integer multipliers of the frame buffer (see below).

## Integer Scaling

If you want to get better picture quality on your CRT monitor or if you prefer the 'pixel perfect' look on HDMI, integer scaling is what you want. Integer scaling along with scaling_kernel=8 will eliminate scaling artifacts (i.e. variation in thickness of scaled up pixels).  However, you may have to sacrifice some border area and/or not get the exact aspect ratio you want.

When you change the border values, you will see three dimensions displayed; the display dimensions, the frame buffer dimensions (FB) and the scaled frame buffer (SFB) dimensions. When the scaled frame buffer dimensions are an integer multiple of the frame buffer dimensions, they will turn green.

To make this easier, there are video options named 'Next H Integer Scale' and 'Next V Integer Scale'.  They will bump up the horizontal and vertical stretch to the next nearest integer multiple of the frame buffer's dimensions. Keep pressing return to cycle through all integer multipls that will fit.  If the next integer multiple doesn't fill the screen, you will have to adjust the border amount so that it does and try again (not always possible).

Once you have values that work for you, edit the machines.txt file and add or change the scaling_params for the mode you are running:

    scaling_params=fb_width,fb_height,sfb_width,sfb_height

    (For C128 and PET use scaling_params2 for the 80 column displays.)

When sfb_width = fb_width * N, where N is some integer, the width will be integer scaled.

When sfb_height = fb_height * N, where N is some integer, height will be integer scaled.

Using scaling_kernel=8 without integer scaling can cause irregular looking characters. Notice the two O's and S's look odd.

![alt text](https://raw.githubusercontent.com/randyrossi/bmc64/master/images/not_integer_scaled.png)

Using scaling_kernel=8 with integer scaling eliminates irregularities.

![alt text](https://raw.githubusercontent.com/randyrossi/bmc64/master/images/integer_scaled.png)

## Perfect DPI -> (Real) CRT Scanlines

For those using DPI connected to CRTs (via VGA666 for example), you can try a custom resolution like this:

    dpi_timings=1920 1 56 176 208 282 1 5 2 23 0 0 0 50 0 36908040 1

This gives a 1920 x 282 display res.  Then set FB to 384x282.  Then set SFB to 1920x282.  That gives a 5x horizontal scale and 1x vertical.  So the CRT will trace each line of the frame buffer on one scanline.  Once your resolution looks good, follow the custom timing tool instructions to get your cycles_per_second correct.  The above mode was tested on a Sony Trinitron CRT.  Here is the machines.txt entry:

    [C64/PAL/DPI/VGA666:1920x282@50.125hz]
    enable_dpi=true
    machine_timing=pal-custom
    cycles_per_second=985257
    enable_dpi_lcd=1
    display_default_lcd=1
    dpi_group=2
    dpi_mode=87
    dpi_timings=1920 1 56 176 208 282 1 5 2 23 0 0 0 50 0 36908040 1
    scaling_params=384,282,1920,282

NOTE: This mode has a 15khz horizontal refresh rate which many monitors don't support.  You may have to experiment with other resolutions (not necessarily 282 lines) to get something working.

Many thanks goes out to Alessio Scanderebech and Andrea Mazzoleni for their assistance with getting this working.

# VGA Display without 15khz hsync support

If you have a VGA monitor that doesn't support 15khz hsync, you can try using a 1920x1080 resolution and add raster_skip=true to the machine config.  The 'raster_skip' option doubles the vertical height of the frame buffer and draws the emulated display into every other line.  When this is integer scaled up to 1080, you can achieve more or less the same effect you would get with a monitor that could do 15khz.  That is, there will be gaps between each 'scanline' as though there were only ~270 lines.  This looks pretty decent on a Trinitron tube because there are no horizontal gaps in the phosphor bars and the 2 real scanlines that resulted from doubling the one line from the frame buffer looks like one solid scanline (...at least that's what I think is happening)

    [C64/PAL/DPI/VGA666:1920x1080@50hz]
    enable_dpi=true
    machine_timing=pal-custom
    cycles_per_second=985257
    enable_dpi_lcd=1
    display_default_lcd=1
    dpi_group=1
    dpi_mode=31
    raster_skip=true
    scaling_params=1920,540,1920,1080

# Video Scaling Algorithm

The emulated resolutions are small and must be scaled up to the video mode's resolution.  You can tell the Pi to change the way it scales the video using the 'scaling_kernel' option in config.txt:

  * (Soft Look) This is what the default scaling_kernel option (absent from config.txt) will look like:

![alt text](https://raw.githubusercontent.com/randyrossi/bmc64/master/images/scaling_kernel_default.jpg)

  * (Pixel Perfect Look) This is what scaling_kernel=8 option will look like:

![alt text](https://raw.githubusercontent.com/randyrossi/bmc64/master/images/scaling_kernel_8.jpg)

  NOTE: For scaling_kernel=8, it's best to adjust your FB so that it can be scaled by an integer and fill most of the screen.  See section on Integer Scaling above.

# (Real) CRT Scanline alignment

If you are using a CRT, you may want to use the 'V Stretch Factor' to better align the video to your monitr's real scanlines.  A mis-alignment can make characters look fuzzy.

  * Here's what a bad alignment can look like:

![alt text](https://raw.githubusercontent.com/randyrossi/bmc64/master/images/bad_crt_align.jpg)

  * Here's what a better alignment can look like:

![alt text](https://raw.githubusercontent.com/randyrossi/bmc64/master/images/good_crt_align.jpg)

NOTE: It may not be possible for EVERY scanline to line up from top to bottom but you should be able to get most of the display to look less 'fuzzy'.

# CRT Filter

For HDMI displays, you can enable davej's shader which emulates a CRT. To use the shader properly, you will need to use (at the very least) integer scaling (see above).  I recommend at least 3x in both dimensions.  This will produce acceptable results on just about any resolution. However, if you want every scanline and every 'phosphor' (if using a mask) to be precicely the same height/width, you will also need to use a resolution that matches your monitor's native resolution.  That's because unless you have a resolution that matches your monitor's native resolution, your monitor will end up scaling the image itself.

  * Here is the CRT shader using a 1280x720 display resolution while the monitor is 1600x900.  Notice every few scanlines are slightly thicker.

![alt text](https://raw.githubusercontent.com/randyrossi/bmc64/master/images/shader_nonative.png)

  * Here is the same CRT shader using the monitor's 1600x900 native resolution.  Notice every scan line height is identical.

![alt text](https://raw.githubusercontent.com/randyrossi/bmc64/master/images/shader_native.png)

The shader is not available if the mode is marked for composite. (There's no reason to put fake scanlines underneath real scanlines.)  For DPI output, using the shader depends on your resolution.  If you are able to use a (near) 240p resolution, don't enable the shader. However, if you are using a VGA666 adapter and a high display resolution on a very sharp display (i.e. Trinitron), you might want to use the shader for scanlines.  The shader should work up to 1080p resolution at 60fps but some options might affect performance (i.e. curvature).

## CRT Filter + Performance

<<<<<<< HEAD
Some shader parameter combinations may cause stuttering or frame drops on the Pi2. Curvature + MultiSample + Filter might be too much (especially for the Pi0), but two out of three may work. If you see bad performance, try disabling the shader altogether to determine if that's the cause.  Then try disabling different features to see if you can isolate which option pushes your system over the limit. It's likely most games won't experience any problems but some demos might.  I have not tested the shader's performance or how it impacts emulation at all resolutions. Your mileage may vary.

The shader may crash the Pi on higher resolutions/fps. (My Pi0 crashes @ 1600x900 @60fps consistently.) 720p and 1080p @ 50fps seem to operate okay.
=======
Some shader parameter combinations may cause stuttering or frame drops on the Pi2. Curvature + MultiSample + Filter might be too much, but two out of three may work. If you see bad performance, try disabling the shader altogether to determine if that's the cause.  Then try disabling different features to see if you can isolate which option pushes your system over the limit. It's likely most games won't experience any problems but some demos might.  I have not tested the shader's performance or how it impacts emulation at all resolutions. Your mileage may vary.

(The shader is currently disabled for the Pi0 due to a crash)
>>>>>>> 2468fd58

# Files Organization

File browsers will by default look in directories off the SD card using this convention:

   /disks/C64
   /carts/C64
   /tapes/C64
   /snapshots/C64

   (Autostart starts off in "/")

However, if you prefer to organize your files like this:

   /C64/disks
   /C64/carts
   /C64/tapes
   /C64/snapshots

   (Autostart starts off in "/C64")

Then change the 'Files Location Convention' in the Prefs menu accordingly.

* ROMS must always be located in "/C64".
** Replace "C64" above with the appropriate emulator sub dir for different emulators.

# FileSystem/Drives

By default, the first partition of the SDcard is mounted and is where BMC64 will search for emulator files. To change this, add "disk_partition=#" to cmdline.txt where # is the partition number you want to mount (1-4).

Mounting extended partitions is possible but requires the start sector to be known. (The fatfs library used is not capable of finding extended partitions by number or id). To find the start sector of the extended partition you want to use, use fdisk:

Ex: sudo fdisk /dev/sdb

    Command (m for help): p
    Disk /dev/sdb: 29.9 GiB, 32036093952 bytes, 62570496 sectors
    Units: sectors of 1 * 512 = 512 bytes
    Sector size (logical/physical): 512 bytes / 512 bytes
    I/O size (minimum/optimal): 512 bytes / 512 bytes
    Disklabel type: dos
    Disk identifier: 0xf57fa762

    Device     Boot   Start      End  Sectors  Size Id Type
    /dev/sdb1          2048   204799   202752   99M  b W95 FAT32
    /dev/sdb2        204800 62570495 62365696 29.8G  5 Extended
    /dev/sdb5        206848  1230847  1024000  500M 83 Linux
    /dev/sdb6       1232896  2256895  1024000  500M 83 Linux
    /dev/sdb7       2258944  3282943  1024000  500M 83 Linux
    /dev/sdb8       3284992  4308991  1024000  500M 83 Linux

To use the extended partition /dev/sdb7, for example, you would set disk_partition=2258944 in cmdline.txt (Any value > 4 is assumed to be a start sector for a fatfs partition)

IMPORTANT: The files the Raspbery Pi itself needs to boot BMC64 must still reside in the first partition. They are:

    bootcode.bin
    start.elf
    config.txt
    kernel*.img* <- all kernels must be in the root dir
    cmdline.txt
    fixup.dat
    machines.txt

NOTE: Machine switching is currently NOT supported if you use any partition other than the first partition on the SDCard.

See 'What to put on the SDCard' for the directory structure expected.

## USB Drives

Since v2.4, you can mount up to 3 USB thumb drives and load cartridges, tapes, disks etc from them.  However, keep in mind that if you save your settings with custom kernels or attached cartridges that were loaded from a USB drive, they will not load on boot.  That's because all USB drives are lazy mounted on the first access via any file dialog.  For custom kernels or saved cartridges, it's best to load those from the SD card.

## IEC Mode (C64/C128 Only)

You can make any drive an IECDevice and select the directory you want to mount from the 'Disks' menu. However, I don't recommend loading programs this way. The SDcard has slow access times and this will cause audio/video lag (but only during the load). This is because any native file access effectively blocks VICE's emulation routines.  It's fine to load a .PRG this way but don't try running something that needs frequent disk access.  IEC mode does not support all disk operations anyway.  It's mostly used for testing purposes.

NOTE: If you select a directory off a USB device (not the SD card), then the IEC drive will not be accessible until you navigate to the USB device in any file dialog at least once.  This is because all USB drives are lazy mounted.  No USB drives are mounted at boot time, only the SD card.

# Sound

The default Sid engine is 'ReSid' which more accurately reproduces the sound chip.

You can switch between 6581 and 8580 models as well as turn on/off the filter.

On the Pi0/Pi2, only 'Fast' sampling method is enabled.

On the Pi3, 'Fast', 'Interpolation' and 'Fast Resampling" sampling methods have been enabled.  'Fast Resampling' produces the highest quality but consumes the most CPU.

On the Pi3 model B with a 1.2Ghz clock, 'Fast Resampling' passband is set to 13230hz.
On the Pi3 model B+ with a 1.4Ghz clock, 'Fast Resampling' passband is set to ~~19845hz~~ 13230hz (Temporary until I can reliably detect Pi3B at boot).

Fast Resampling+6581 can possibly cause stuttering on complex demos with a lot of multi colored expanded sprites.  However, my two worst test cases (Comaland 100% and Star Wars) appear to just squeak by with approx 2ms to spare at the most complex points in the demos.

Caution: Fast Resampling in combination with other high CPU intensive tasks (like true drive emulation) can push the emulator 'over the edge' and cause stuttering.  A known case is the Epyx FastLoad cartridge + Interpoliation or Fast Resampling will cause slow downs on the Pi3.  If you experience this, use Fast sampling instead.

NOTE: For resampling, parameters like Gain and Passband frequency must remain at the default values and cannot be changed (even in vice.ini).

## Dual SIDs

You can enable dual SIDs in v3.5+ for the C64 to get 6 voices and stereo sound. For the second SID to work, your C64 program and the base address for the second SID must match.  If you change the base address, it's best to reset the machine to clear out the registers.

## Pseudo Stereo Effect

BMC64 has modified VICE code to allow the same base address ($d400) for both SIDs as well allowing different SID models on each channel.  You can get a 'pseudo' stereo effect this way due to the different characteristics of the different SID chips.  (Try listening to 'Edge of Disgrace' with headphones and select 6581 for SID1 and 8850 for SID2.)  This will work for any software you run, not just programs that can use a second SID.

Thanks goes out to to github.com user boras-pl (https://github.com/boras-pl) for suggesting this. This simulates this real life mod:

(https://www.youtube.com/watch?v=2Qlqeaxkp14)
(http://blog.tynemouthsoftware.co.uk/2015/11/commodore-64-pseudo-stereo-dual-sid.html)

# Keyboards

Use F12 to bring up the menu and ESC/RUNSTOP to exit.

If you use a real commodore keyboard (either Keyrah or GPIO via PCB), you can use Commodore Key + F7 in place of F12 (This key combination is configurable). You can also use gamepads with buttons configured for the menu.  Gamepads that have had a button configured to bring up the menu don't have to be assigned to a port to do that.  So even if you have DB9 joysticks wired, you should still be able to plug in a wired/wireless usb gamepad to trigger the menu if you want.

What keyboard mapping to use?

Usage         | Keyboard Mapping
--------------|----------------
USB           | Positional or Symbolic
GPIO          | Positional
Keyrah        | Positional
TheC64 (Maxi) | Maxi Positional

* Make sure you have the rpi_*.vkm files located in each machine subdir.

* Special thanks goes out to ody81(github) / ody ody (youtube) user who figured out the Maxi keyboard mapping file.  You can watch his tutorial on how to put BMC64 inside a Maxi case here: https://www.youtube.com/channel/UCrXCNM2oXmIA7sTUwXrumiw or read his Reddit post here: https://www.reddit.com/r/Commodore/comments/ejtggy/the_c64_maxi_to_bmc64_conversion_rough_tutorial

## Plus/4 Keyboard Notes

If you use a real C64 keyboard via GPIO Config #2, please be aware that BMPLUS4 will use a positional mapping that will match the C16 layout.  So the labels of the keys you press will not always match what the emulator gets.  For example, the four separate cursor keys are located where the +, -, pound and CLR keys are on the C64.  A real C16 or Plus/4 keyboard is not supported using GPIO. How the provided USB mapping works (or doesn't) with a real C16 keyboard and Keyrah is not known.

## C128 Keyboard Notes

F11 is the 40/80 Column Key for C128

# Gamepad config

As mentioned, gamepad support is limited.  Some gamepads advertise their dpads as analog sticks so if your dpad setting doesn't work and you want to use a dpad, try switching to analog.  Also, if the analog setting doesn't work, you may have to do some work to find the right axis # for both X and Y.  Usually, axis 0 and 1 are left stick X and Y axes but not always.  My cheap 'Kiwitata' gamepads are 3 & 4.  If your gamepad has two sticks, try 2 & 3 for right X/Y.

There is a configuration sub-menu that will help you configure your usb gamepads.  You can monitor the raw usb values using 'Monitor raw USB data' men option.  The only way to escape from this menu is ESC/RUNSTOP.

# Menu Navigation

You can hold down keys or gamepad/joystick directions and the navigation action will auto-repeat.  This accelerates the longer you hold in the same direction.  The Home, PageUp, PageDown, and End keys are supported in the menu as well.  The equivalent C64 keys are F1, F3, F5 and F7 respectively.  Also, pressing a letter will find the first menu item that has text starting with that letter for quick navigation of large lists.

# Joyport Configuration

'Regular' Joyports (2 for C64/C128, 1 for VIC20) can be configured to use the devices below.  The VICE emulators also support userport adapters that can add another 2 joyports (for games that support them).  Extra userport joysticks must be activated in the Joyports->Userport Joysticks sub-menu.

Device | Description
-------|------------
None | No device active for the port
USB Gamepad 1 | First USB gamepad detected
USB Gamepad 2 | Second USB gamepad detected
USB Gamepad 3 | Third USB gamepad detected
USB Gamepad 4 | Fourth USB gamepad detected
GPIO Bank 1 | GPIO Pins as described below (GPIO Config dependent)
GPIO Bank 2 | GPIO Pins as described below (GPIO Config dependent)
1351 Mouse | First USB mouse detected
Keyrah Keys 1 | Numeric keypad keys 64825 compatible with Keyrah
Keyrah Keys 2 | Numeric keypad keys 17930 compatible with Keyrah
Cursor + Space | Cursor keys for directions, space for fire
Cursor + LCtrl | Cursor keys for directions, left control for fire
Custom Keyset 1 | Custom keyset 1
Custom Ketset 2 | Custom keyset 1

You can define custom keysets in the menu under the Joyport sub-menu.

# USB Button / Hotkey Function Mapping

You can assign functions to USB buttons or HotKey Combinations. HotKey combinations are LeftControl(Commodore) + F1,3,5,7 or Tab(Cntrl) + F1,3,5,7. Not all functions are available as HotKey assignments.  The functions available are:

Function | Description | Availability
---------|-------------|-------------
Up | Equivalent to Joystick Up | USB, GPIO
Down | Equivalent to Joystick Down | USB, GPIO
Left | Equivalent to Joystick Left | USB, GPIO
Right | Equivalent to Joystick Right | USB, GPIO
Fire | Equivalent to Joystick Fire Button | USB, GPIO
POT X | Equivalent to Joystick 2nd Button (for some games) | USB, GPIO
POT Y | Equivalent to Joystick 3rd Button (for some games) | USB, GPIO
Menu | Enter/Exit Menu | USB, GPIO, HotKey
Menu Back | Navigate to previous menu | USB, GPIO, HotKey
Warp | Toggle warp mode | USB, GPIO, HotKey
Status | Toggle status bar | USB, GPIO, HotKey
Swap Ports | Swap joystick ports | USB, GPIO, HotKey
Tape OSD | Brings up tape on screen display options | USB, GPIO, HotKey
Cart OSD | Brings up cartridge on screen display options | USB, GPIO, HotKey
Cart Freeze | Triggers cartridge freeze function (if installed) | USB, GPIO, HotKey
Hard Reset | Hard resets the emulated machine | USB, GPIO, HotKey
Soft Reset | Soft resets the emulated machine | USB, GPIO, HotKey
Key 1-6 | Custom defined keystroke  | USB, GPIO
Change Display | Switches VICII/VDC Displays | USB, GPIO, Hotkey (C128 Only)
Change PIP Location | Moves PIP Location | USB, GPIO, Hotkey (C128 Only)
Swap PIP | Swaps PIP Displays | USB, GPIO, Hotkey (C128 Only)
40/80 Column | Toggles 40/80 Column Key | USB, GPIO, Hotkey (C128 Only)
Virtual Kbd | Toggles Virtual Keyboard | USB, GPIO

Custom defined keys (1-6) can be defined in the usb gamepad configuration screen.
The Tape/Cart OSD functions display a dialog with access to some common functions without pausing emulation.

# GPIO Configurations

There are a number of GPIO configurations to chose from:

Config | Description
-------|----------------------------------
1      | Menu Nav Buttons + Real Joysticks (i.e. CPIO-64 PCB or jumpers)
2      | Real Keyboard + Real Joysticks (BMC64 PCB)
3      | Waveshare Game HAT
4      | Userport  + Real Joysticks
5      | Custom Defined

NOTE: The default config is 1.  If you are installing BMC64 for the first time and need a GPIO config other than 1 and don't have a USB keyboard to change the option, you will have to manually edit settiongs.txt and ensure a line with 'gpio_config=[0-2]' exists. The number given should be 1 less than the config number in the documentation above.  For example, if you are using a PCB with full keyboard connector, you would add to (or create) a settings.txt file with "gpio_config=1" for the selection of Config 2.  Since each emulator has its own settings file, you would need to do this for settings.txt (C64), settings-c128.txt , settings-vic20.txt, settings-plus4.txt and settings-plus4emu.txt

## GPIO Config 1 : Menu Nav Buttons and Joysticks

DO NOT ATTEMPT THIS IF YOU ARE NOT COMFORTABLE WITH WIRING THINGS UP TO YOUR PI
I TAKE NO RESPONSIBILITY IF YOU WIRE THINGS INCORRECTLY OR DAMAGE YOUR DEVICE

You can wire buttons between GPIO pins and GND to have a physical menu activation or navigation button.

GPIO   | Function
-------|----------
GPIO16 | Menu Toggle
GPIO4  | Menu Back
GPIO25 | Up
GPIO8  | Down
GPIO20 | Left
GPIO21 | Right
GPIO24 | Enter
GPIO26 | Virtual Keyboard

It's possible to wire real Commodore or Atari joysticks directly to the Pi using this config. You can do it without a PCB if you want. Each joystick gets its own set of GPIO pins, making it easy to hook up using nothing but jumpers and DB9 connectors.  (See http://accentual.com/bmc64/joystick.html). Wiring is as follows:

GPIO BANK 1   | GPIO BANK 2 | C64 JOY PIN
--------------|-------------|-------------
GPIO17        |GPIO5        | 1 (Up)
GPIO18        |GPIO6        | 2 (Down)
GPIO27        |GPIO12       | 3 (Left)
GPIO22        |GPIO13       | 4 (Right)
GPIO23        |GPIO19       | 6 (Fire)
GND           |GND          | 8 (GND)

In Joyports the menu, select either GPIO1 or GPIO2 and assign it to one of the emulated ports.
NOTE: There are no analog inputs so paddles won't function.

## GPIO Config 2 : GPIO Keyboard and Joysticks

This GPIO config option enables real keyboard and joystick scanning code purely from GPIO connections.  It can be used with a PCB specifically designed for BMC64.  The PCB design is available at https://upverter.com/design/rrossi/bmc64  It is possible to breadboard these connections using jumpers but that would mean a mess of wires inside your C64 shell.  The PCB is meant to mount your DB9 joystick ports, a power switch and power connector in the right spots as well as provide power for the shell's LED.

The PIN configuration for joysticks is different than what was described above for the GPIO Config 1 option.  So if you turn this option on, the GPIO joysticks you wired directly to the PI's header will not work unless you re-wire them as described below.

GPIO | C64 JOY PIN  | KEYBOARD CONNECTOR
-----|--------------|-------------------
GND  |              | KBD1 (GND)
 04  |              | KDB3 (Restore)
 26  | 6 (J2_FIRE)  | KBD20
 20  | 1 (J2_UP)    | KBD19
 19  | 2 (J2_DOWN)  | KBD18
 16  | 3 (J2_LEFT)  | KBD17
 13  | 4 (J2_RIGHT) | KBD16
 06  |              | KBD15
 12  |              | KBD14
 05  |              | KDB13
 21  | GND (J2_SEL) |
 08  |              | KBD12
 25  |              | KBD11
 24  |              | KBD10
 22  | 6 (J1_FIRE)  | KBD9
 23  | 1 (J1_UP)    | KBD8
 27  | 2 (J1_DOWN)  | KBD7
 17  | 3 (J1_LEFT)  | KBD6
 18  | 4 (J1_RIGHT) | KBD5
 07  | GND (J1_SEL) |

NOTE: There are no analog inputs so paddles won't function.

Both real VIC20 and C64 keyboards should work in all emulated machines.  However, the additional keys found on the C128's keyboard are not available.

(One cool side-effect of using a real keyboard is if you boot the C128 and hold down the commodore key, it will boot into 64 mode like the real thing! That's something I could never get to work with USB keyboards.)

## GPIO Config 3 : Waveshare Game HAT

This GPIO configuration will let you use a Waveshare Game HAT with BMC64. Set either port 1 or 2 on the virtual machine to GPIO Bank 1. GPIO Bank 2 has no function in this configuration.  But you can still plug in a USB gamepad and use that as a second joystick if you like.

https://www.waveshare.com/game-hat.htm

Buttons are mapped as follows:

GPIO   | WAVESHARE BUTTON | BMC64 Function
-------|------------------|---------------
GPIO5  | Up               | Up
GPIO6  | Down             | Down
GPIO13 | Left             | Left
GPIO19 | Right            | Right
GPIO21 | Start            | Menu Toggle
GPIO4  | Select           | Status Bar Toggle
GPIO26 | A                | POTX
GPIO12 | B                | Fire
GPIO23 | Top Right        | Warp Toggle
GPIO20 | Y                | POTY
GPIO16 | X                | Virtual Keyboard Toggle
GPIO18 | Top Left         | Menu Back

NOTE: These button assignments are not configurable but may be in the future.

## GPIO Config 4 : Userport and Joysticks

This configuration will let you control 8 GPIO pins using the emulator userport.  This has been tested for the C64 and may work as is for the C128, VIC20 and PET.  It also provides access to two real joysticks similar to option 1.  Please keep in mind the highest resolution for changing or reading pins values will be that of the video vertical frequency of 50hz or 60hz.  This is because the emulator emulates CPU cycles in bursts as fast as it can to render the next 20 ms or 16 ms worth of activity each frame.  This is much lower a resolution than you would get on a real C64 (even in BASIC) so don't expect to control high speed devices this way.  This is for educational/fun purposes only.

***WARNING***: This configuration is capable of setting some pins to OUTPUT 3.3V. Do NOT use this while the keyboard/joystick PCB mentioned above is connected to your Pi.  This will make it possible for some OUTPUT pins to be connected to some INPUT pins simply by pressing keys on the C64 keyboard or using a joystick.  Since there is nothing limiting current, this WILL cause damage to the GPIO pins.  For this reason, this option is only available for selection from the menu by adding 'enable_gpio_outputs=true' to cmdline.txt  Do not use this option unless you are certain the connections to your GPIO header are safe for use with this configuration.

The joysticks are mapped as follows:

GPIO BANK 1   | GPIO BANK 2 | C64 JOY PIN
--------------|-------------|-------------
GPIO17        |GPIO5        | 1 (Up)
GPIO18        |GPIO6        | 2 (Down)
GPIO27        |GPIO12       | 3 (Left)
GPIO22        |GPIO13       | 4 (Right)
GPIO23        |GPIO19       | 6 (Fire)
GND           |GND          | 8 (GND)

The userport is available as follows:

GPIO   | Port Bit
-------|---------
GPIO4  | 0
GPIO24 | 1
GPIO25 | 2
GPIO8  | 3
GPIO16 | 4
GPIO26 | 5
GPIO20 | 6
GPIO21 | 7

When used as inputs, the pins use pull-up resistors (just like the real C64) so the value defaults to 1.  Grounding the pin will result in a 0 being read.

## GPIO Config 5 : Custom Defined

If the pre-defined GPIO configurations don't suit your needs, you can define your own GPIO mappings if you wish.  Use the 'Configure Custom GPIO' menu option under 'Prefs'.

# CPU Temperature

IMPORTANT : BMC64 v1.0.6 through v1.4 were not properly putting the other 3 (unused) cores to a low powered mode and was causing CPU temperatures to rise close to or beyond automatic throttling limits. The CPU temperature on a RPi 3 Model B clocked at @1.2Ghz hit 70 degrees without a heat sync.  V1.5+ should not have this issue.  If you are experiencing heat issues (thermometer icon in top right corner), please update your installation to the latest version.

# Changelog

  * https://github.com/randyrossi/bmc64/blob/master/CHANGELOG.md

# Q&A

Q: Can I switch the machine to NTSC?

A: Yes, in V3.0 or higher, do this from the Machine->Switch menu.

   Be aware that some demos/games will not run if the machine is NTSC.  If you mix those two settings, your machine will likely run fast/slow, not look good or have audio issues (or all of the above).

Q: Why does the video look soft/stretched/dark?

A: By default, the scaling_kernel option softens the scaled image.  You can change this (see above).  Also, some monitors seem to stretch the canvas to full width rather than keep the aspect ratio.  You can change the hdmi mode and frame buffer aspect ratio in config.txt to suit your needs. Just keep in mind that NTSC machine timing must have a 60hz mode and PAL machine timing must have a 50hz mode.  This isn't something you normally care about in an emulator but because the machine is actually timed to the vertical blank signal of the video device, it matters.  I also recommend changing the mode to match your monitor/TV's native resolution.  That should avoid any unnecessary extra processing your monitor/TV might do which can add lag.  Also, place your Monitor/TV into 'Game' mode if possible.

Things you can fiddle with for video:

   hdmi_mode in config.txt
   framebuffer_aspect in config.txt (i.e. framebuffer_aspect=0x00070009 for 7:9)
   scaling_kernel (google for available algorithms)

Q: Can I change option 'X' in vice?

A: Most video options are fixed right now to make sure video is rendered properly. VICE settings are read from 'vice.ini' located in the root of the emulator's partition. If there is no UI support for the option you are looking for, you can try setting it there using VICE documentation.

Q: Hey, isn't the real thing running at 50.125Hz?

A: Yes, the original machine ran at 50.125Hz for PAL and 59.826Hz for NTSC. So, yeah, you'll be about 0.25% off in terms of timing.  If you really want 50.125Hz, you can try this custom HDMI mode (only applies to HDMI):

    [C64/PAL/HDMI/768x544@50.125Hz]
    sdtv_mode=18
    hdmi_group=2
    hdmi_mode=87
    hdmi_timings=768 0 24 72 96 544 1 3 2 14 0 0 0 50 0 27092000 1
    machine_timing=pal-custom
    cycles_per_second=985257
    scaling_params=0,384,272,768,544

This mode will match the timing of the original machine (for the purists) but may not be compatible with all monitors:

For NTSC, this mode will match the real timing very closely.  But again, since it's not a standard resolution, it may not work on all monitors.

    [C64/NTSC/HDMI/VICE 768x525@59.825Hz]
    sdtv_mode=18
    hdmi_group=2
    hdmi_mode=87
    hdmi_timings=768 0 24 72 96 525 1 3 10 9 0 0 0 60 0 31415829 1
    machine_timing=ntsc-custom
    cycles_per_second=1022708
    scaling_params=0,384,246,768,492

Q: Audio is not coming out of HDMI/Analog jack when I expect it to. Why?

A. Sometimes the code that auto detects whether audio should be piped through HDMI vs analog jack doesn't work.  You can force audio to where you want it with a audio_out=hdmi or audio_out=analog parameter.  The default is audio_out=auto.  This ends up in cmdline.txt but you should set it in every machine config in machines.txt you want it to show up for.

Q: How do I get Dolphin DOS to work?

From: http://rr.pokefinder.org/wiki/Dolphin_DOS

From the menu:

    Machine -> ROMS -> Change Kernal ROM -> kernel-20-1.rom
    Drives -> Change ROM -> 1541 -> c1541-20-6.rom
    Drive 8
       Change Model -> 1541
       Options -> Parallel Cable -> Standard
       Options -> RAM 6000 On

Q: PetRescue won't attach in Plus4Emu. Why?

A: Plus4Emu is picky about the size of the disk images it attaches.  PetRescue has extra sectors but for some reason, the d64 image is 197376 bytes which doesn't complete a full track. To get it to attach, you will have to pad it with extra 0's. The size after padding should be 200960.

On Linux, this command will work:

truncate -s +3584 petrescue.d64

Q. What do I put on the SDcard?

    C64/
        kernal
        basic
        chargen
        d1541II
        dos1541 (optional)
        dos1571 (optional)
        dos1581 (optional)
        rpi_sym.vkm
    /C128
        kernal
        basichi
        basiclo
        charg64
        chargen
        kernal64
        basic64
        z80bios (optional)
        d1541II (optional)
        dos1571 (recommended)
        rpi_sym.vkm
        bootstat.txt
    /VIC20
        basic
        chargen
        kernal
        d1541II
        rpi_sym.vkm
        bootstat.txt
    /PLUS4
        kernal
        kernal.005
        kernal.232
        3plus1hi
        3plus1lo
        basic
        c2lo.364
        d1541II (optional)
        dos1551 (recommended)
        rpi_sym.vkm
        bootstat.txt
    /PLUS4EMU (Available for Pi3 Only)
        p4kernal.rom
        p4_ntsc.rom
        p4_basic.rom
        3plus1.rom
        dos1541.rom (optional)
        dos1551.rom
        dos1581.rom (optional)
        p4fileio.rom (optional)
        p4fileio.rom (optional)
    /PET
        basic1
        basic2
        basic4
        characters.901640-01.bin
        chargen
        edit1g
        edit2b
        edit2g
        edit4b40
        edit4b80
        edit4g40
        rpi_buus_pos.vkm
        rpi_buus_sym.vkm
        rpi_grus_pos.vkm
        rpi_grus_sym.vkm
        hre-9000.324992-02.bin
        hre-a000.324993-02.bin
        kernal1
        kernal2
        kernal4
        waterloo-a000.901898-01.bin
        waterloo-b000.901898-02.bin
        waterloo-c000.901898-03.bin
        waterloo-d000.901898-04.bin
        waterloo-e000.901897-01.bin
        waterloo-f000.901898-05.bin
    kernel.img (C64 kernel for Pi0)
    kernel7.img (C64 kernel for Pi2)
    kernel8-32.img (C64 kernel for Pi3)
    kernel.img.vic20
    kernel7.img.vic20
    kernel8-32.img.vic20
    kernel.img.c128
    kernel7.img.c128
    kernel8-32.img.c128
    kernel.img.plus4
    kernel7.img.plus4
    kernel8-32.img.plus4
    kernel8-32.img.plus4emu (for Pi3 only)
    fixup.dat
    bootstat.txt
    config.txt
    cmdline.txt
    machines.txt
    snapshots/
        C64/
        C128/
        VIC20/
        PLUS4/
        PET/
    disks/
        C64/
        C128/
        VIC20/
        PLUS4/
        PET/
    tapes/
        C64/
        C128/
        VIC20/
        PLUS4/
        PET/
    carts/
        C64/
        C128/
        VIC20/
        PLUS4/
    tmp/
        (used by the emulator sometimes)

# Build Instructions

Refer to BUILDING.md for instructions.

# Performance numbers can be found at https://accentual.com/bmc64<|MERGE_RESOLUTION|>--- conflicted
+++ resolved
@@ -278,15 +278,9 @@
 
 ## CRT Filter + Performance
 
-<<<<<<< HEAD
-Some shader parameter combinations may cause stuttering or frame drops on the Pi2. Curvature + MultiSample + Filter might be too much (especially for the Pi0), but two out of three may work. If you see bad performance, try disabling the shader altogether to determine if that's the cause.  Then try disabling different features to see if you can isolate which option pushes your system over the limit. It's likely most games won't experience any problems but some demos might.  I have not tested the shader's performance or how it impacts emulation at all resolutions. Your mileage may vary.
+Some shader parameter combinations may cause stuttering or frame drops on the Pi0/2. Curvature + MultiSample + Filter might be too much (especially for the Pi0), but two out of three may work. If you see bad performance, try disabling the shader altogether to determine if that's the cause.  Then try disabling different features to see if you can isolate which option pushes your system over the limit. It's likely most games won't experience any problems but some demos might.  I have not tested the shader's performance or how it impacts emulation at all resolutions. Your mileage may vary.
 
 The shader may crash the Pi on higher resolutions/fps. (My Pi0 crashes @ 1600x900 @60fps consistently.) 720p and 1080p @ 50fps seem to operate okay.
-=======
-Some shader parameter combinations may cause stuttering or frame drops on the Pi2. Curvature + MultiSample + Filter might be too much, but two out of three may work. If you see bad performance, try disabling the shader altogether to determine if that's the cause.  Then try disabling different features to see if you can isolate which option pushes your system over the limit. It's likely most games won't experience any problems but some demos might.  I have not tested the shader's performance or how it impacts emulation at all resolutions. Your mileage may vary.
-
-(The shader is currently disabled for the Pi0 due to a crash)
->>>>>>> 2468fd58
 
 # Files Organization
 
